--- conflicted
+++ resolved
@@ -122,7 +122,6 @@
             if self.max_size:
                 print(f"Truncating dataset to from {len(self.data)} to {self.max_size}")
                 self.data = self.data[:self.max_size]
-<<<<<<< HEAD
             if isinstance(self.data, list) and len(self.data) > 0 and isinstance(self.data[0], dict):
                 _max_num_images = max([len(sample.get('images', [])) for sample in self.data if 'images' in sample])
                 print(f"Max number of images per sample: {_max_num_images}, limit: {max_num_images}")
@@ -134,9 +133,7 @@
                     self.data = self.filtered_data
             else:
                 print("Data structure is not as expected.")
-=======
             self.data = datasets.Dataset.from_list(self.data)
->>>>>>> 0ad041ff
         else:
             # load from huggingface datasets
             if HF_DATASETS_OFFLINE:
